--- conflicted
+++ resolved
@@ -4,7 +4,6 @@
 from pydantic import BaseModel
 from typing import Optional, List
 
-<<<<<<< HEAD
 # Define your models
 class EducationSpell(BaseModel):
     year: Optional[str]
@@ -18,11 +17,7 @@
     index: int
     job_title: Optional[str]
 
-=======
->>>>>>> b13cc19d
-
 yaml_instructions = load_yaml_instructions("instructions.yaml")
-file_path = "feor08_kozl_melleklet.pdf"
 
 # Set your OpenAI API key, reading from .secrets/OPENAI_API_KEY
 with open(".secrets/OPENAI_API_KEY", "r") as f:
@@ -48,7 +43,7 @@
 
 df = pd.DataFrame(data)
 
-<<<<<<< HEAD
+
 # Define cleaning instructions - schema is optional
 instructions = {
     "education": {
@@ -65,8 +60,6 @@
         "schema": JobTitleItem,
     },
 }
-=======
->>>>>>> b13cc19d
 # Initialize the cleaner with a batch size (default is 20)
 cleaner = DataCleaner(
     api_key=api_key, 
@@ -76,11 +69,9 @@
 )
 
 # Clean the data
-<<<<<<< HEAD
-#result = cleaner.clean_dataframe(df, instructions)
-=======
->>>>>>> b13cc19d
-result = cleaner.clean_dataframe(df, yaml_instructions)
+
+result = cleaner.clean_dataframe(df, instructions)
+#result = cleaner.clean_dataframe(df, yaml_instructions)
 
 # Display results
 print("Original Data:")
